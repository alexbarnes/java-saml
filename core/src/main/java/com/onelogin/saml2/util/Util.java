package com.onelogin.saml2.util;

import java.io.BufferedInputStream;
import java.io.ByteArrayInputStream;
import java.io.ByteArrayOutputStream;
import java.io.FileNotFoundException;
import java.io.IOException;
import java.io.InputStream;
import java.io.OutputStream;
import java.io.StringReader;
import java.io.UnsupportedEncodingException;
import java.math.BigInteger;
import java.net.URISyntaxException;
import java.net.URL;
import java.net.URLDecoder;
import java.net.URLEncoder;
import java.nio.charset.Charset;
import java.nio.file.Files;
import java.nio.file.Path;
import java.nio.file.Paths;
import java.security.GeneralSecurityException;
import java.security.InvalidKeyException;
import java.security.KeyFactory;
import java.security.MessageDigest;
import java.security.NoSuchAlgorithmException;
import java.security.NoSuchProviderException;
import java.security.Key;
import java.security.PrivateKey;
import java.security.Signature;
import java.security.SignatureException;
import java.security.cert.CertificateException;
import java.security.cert.CertificateFactory;
import java.security.cert.X509Certificate;
import java.security.spec.PKCS8EncodedKeySpec;
import java.util.Calendar;
import java.util.HashMap;
import java.util.Iterator;
import java.util.Locale;
import java.util.Map;
import java.util.Random;
import java.util.TimeZone;
import java.util.UUID;
import java.util.zip.Deflater;
import java.util.zip.DeflaterOutputStream;
import java.util.zip.Inflater;
import javax.crypto.KeyGenerator;
import javax.crypto.SecretKey;
import javax.xml.namespace.NamespaceContext;
import javax.xml.parsers.DocumentBuilder;
import javax.xml.parsers.DocumentBuilderFactory;
import javax.xml.parsers.ParserConfigurationException;
import javax.xml.transform.Source;
import javax.xml.transform.dom.DOMSource;
import javax.xml.validation.Schema;
import javax.xml.validation.Validator;
import javax.xml.xpath.XPath;
import javax.xml.xpath.XPathConstants;
import javax.xml.xpath.XPathExpression;
import javax.xml.xpath.XPathExpressionException;
import javax.xml.xpath.XPathFactory;
import javax.xml.XMLConstants;

import org.apache.commons.codec.binary.Base64;
import org.apache.commons.codec.digest.DigestUtils;
import org.apache.commons.lang3.StringUtils;
import org.apache.xml.security.encryption.EncryptedData;
import org.apache.xml.security.encryption.EncryptedKey;
import org.apache.xml.security.encryption.XMLCipher;
import org.apache.xml.security.exceptions.XMLSecurityException;
import org.apache.xml.security.keys.KeyInfo;
import org.apache.xml.security.signature.XMLSignature;
import org.apache.xml.security.transforms.Transforms;
import org.apache.xml.security.utils.XMLUtils;
import org.joda.time.DateTime;
import org.joda.time.DateTimeZone;
import org.joda.time.Period;
import org.joda.time.format.DateTimeFormat;
import org.joda.time.format.DateTimeFormatter;
import org.joda.time.format.ISOPeriodFormat;
import org.joda.time.format.PeriodFormatter;
import org.slf4j.Logger;
import org.slf4j.LoggerFactory;
import org.w3c.dom.Attr;
import org.w3c.dom.Document;
import org.w3c.dom.Element;
import org.w3c.dom.Node;
import org.w3c.dom.NodeList;
import org.xml.sax.InputSource;
import org.xml.sax.SAXException;

import com.onelogin.saml2.exception.XMLEntityException;


/**
 * Util class of OneLogin's Java Toolkit.
 *
 * A class that contains several auxiliary methods related to the SAML protocol
 */
public final class Util {
	/**
     * Private property to construct a logger for this class.
     */
	private static final Logger LOGGER = LoggerFactory.getLogger(Util.class);

    private static final DateTimeFormatter DATE_TIME_FORMAT = DateTimeFormat.forPattern("yyyy-MM-dd'T'HH:mm:ss'Z'").withZone(DateTimeZone.UTC);
	private static final DateTimeFormatter DATE_TIME_FORMAT_MILLS = DateTimeFormat.forPattern("yyyy-MM-dd'T'HH:mm:ss.SSS'Z'").withZone(DateTimeZone.UTC);
	public static final String UNIQUE_ID_PREFIX = "ONELOGIN_";

	/**
	 * This function load an XML string in a save way. Prevent XEE/XXE Attacks
	 *
	 * @param xml
	 * 				String. The XML string to be loaded.
	 *
	 * @return The result of load the XML at the Document or null if any error occurs
	 */
	public static Document loadXML(String xml) {
		try {
			if (xml.contains("<!ENTITY")) {
				throw new XMLEntityException("Detected use of ENTITY in XML, disabled to prevent XXE/XEE attacks");
			}
			return convertStringToDocument(xml);
		} catch (XMLEntityException e) {
			LOGGER.debug("Load XML error due XMLEntityException.", e);
		} catch (Exception e) {
			LOGGER.debug("Load XML error: " + e.getMessage(), e);
		}

		return null;		
	}

	/**
	 * Extracts a node from the DOMDocument
	 *
	 * @param dom
	 * 				The DOMDocument
	 * @param query
	 * 				Xpath Expression
	 * @param context
	 * 				Context Node (DomElement)
	 *
	 * @return DOMNodeList The queried node
	 *
	 * @throws XPathExpressionException
	 */
	public static NodeList query(Document dom, String query, Node context) throws XPathExpressionException {
		NodeList nodeList;
		XPath xpath = XPathFactory.newInstance().newXPath();
		xpath.setNamespaceContext(new NamespaceContext() {

			public String getNamespaceURI(String prefix) {
				String result = null;
				if (prefix.equals("samlp") || prefix.equals("samlp2")) {
					result = Constants.NS_SAMLP;
				} else if (prefix.equals("saml") || prefix.equals("saml2")) {
					result = Constants.NS_SAML;
				} else if (prefix.equals("ds")) {
					result = Constants.NS_DS;
				} else if (prefix.equals("xenc")) {
					result = Constants.NS_XENC;
				} else if (prefix.equals("md")) {
					result = Constants.NS_MD;
				}
				return result;
			}

			public String getPrefix(String namespaceURI) {
				return null;
			}

			@SuppressWarnings("rawtypes")
			public Iterator getPrefixes(String namespaceURI) {
				return null;
			}
		});

		if (context == null) {
			nodeList = (NodeList) xpath.evaluate(query, dom, XPathConstants.NODESET);
		} else {
			nodeList = (NodeList) xpath.evaluate(query, context, XPathConstants.NODESET);
		}
		return nodeList;
	}

	/**
	 * Extracts a node from the DOMDocument
	 *
	 * @param dom
	 * 				The DOMDocument
	 * @param query
	 * 				Xpath Expression
	 *
	 * @return DOMNodeList The queried node
	 *
	 * @throws XPathExpressionException
	 */
	public static NodeList query(Document dom, String query) throws XPathExpressionException {
		return query(dom, query, null);
	}

	/**
	 * This function attempts to validate an XML against the specified schema.
	 *
	 * @param xmlDocument
	 * 				The XML document which should be validated
	 * @param schemaUrl
	 *              The schema filename which should be used
	 *
	 * @return found errors after validation
	 *
	 * @throws Exception
	 */
	public static boolean validateXML(Document xmlDocument, URL schemaUrl) throws Exception {
		try {

			if (xmlDocument == null) {
				throw new IllegalArgumentException("xmlDocument was null");
			}

			Schema schema = SchemaFactory.loadFromUrl(schemaUrl);
			Validator validator = schema.newValidator();
			// Prevent XXE attacks
			validator.setProperty(XMLConstants.ACCESS_EXTERNAL_DTD, "");
			validator.setProperty(XMLConstants.ACCESS_EXTERNAL_SCHEMA, "");

			XMLErrorAccumulatorHandler errorAcumulator = new XMLErrorAccumulatorHandler();
			validator.setErrorHandler(errorAcumulator);

			Source xmlSource = new DOMSource(xmlDocument);
			validator.validate(xmlSource);

			return !errorAcumulator.hasError();
		} catch (Exception e) {
			LOGGER.debug("Error executing validateXML: " + e.getMessage(), e);
			return false;
		}
	}

	/**
	 * Converts an XML in string format in a Document object
	 *
	 * @param xmlStr
	 * 				The XML string which should be converted
	 *
	 * @return the Document object
	 *
	 * @throws ParserConfigurationException 
	 * @throws SAXException 
	 * @throws IOException 
	 */
	public static Document convertStringToDocument(String xmlStr) throws ParserConfigurationException, SAXException, IOException {
		DocumentBuilderFactory docfactory = DocumentBuilderFactory.newInstance();
		docfactory.setNamespaceAware(true);
		
		// do not expand entity reference nodes 
		docfactory.setExpandEntityReferences(false);
		
		docfactory.setAttribute("http://java.sun.com/xml/jaxp/properties/schemaLanguage", XMLConstants.W3C_XML_SCHEMA_NS_URI);
		
		// Add various options explicitly to prevent XXE attacks.
		// (adding try/catch around every setAttribute just in case a specific parser does not support it.
		try {
			// do not include external general entities
			docfactory.setAttribute("http://xml.org/sax/features/external-general-entities", Boolean.FALSE);
		} catch (Throwable t) {}
		try {
			// do not include external parameter entities or the external DTD subset
			docfactory.setAttribute("http://xml.org/sax/features/external-parameter-entities", Boolean.FALSE);
		} catch (Throwable t) {}
		try {
			docfactory.setAttribute("http://apache.org/xml/features/disallow-doctype-decl", Boolean.TRUE);
		} catch (Throwable t) {}
		try {
			docfactory.setAttribute("http://javax.xml.XMLConstants/feature/secure-processing", Boolean.TRUE);
		} catch (Throwable t) {}
		try {
			// ignore the external DTD completely
			docfactory.setAttribute("http://apache.org/xml/features/nonvalidating/load-external-dtd", Boolean.FALSE);
		} catch (Throwable t) {}
		try {
			// build the grammar but do not use the default attributes and attribute types information it contains
			docfactory.setAttribute("http://apache.org/xml/features/nonvalidating/load-dtd-grammar", Boolean.FALSE);
		} catch (Throwable t) {}
		try {
			docfactory.setFeature(XMLConstants.FEATURE_SECURE_PROCESSING, true);
		} catch (Throwable t) {}

		DocumentBuilder builder = docfactory.newDocumentBuilder();
		Document doc = builder.parse(new InputSource(new StringReader(xmlStr)));

		// Loop through the doc and tag every element with an ID attribute
		// as an XML ID node.
		XPath xpath = XPathFactory.newInstance().newXPath();
		XPathExpression expr;
		try {
			expr = xpath.compile("//*[@ID]");

			NodeList nodeList = (NodeList) expr.evaluate(doc, XPathConstants.NODESET);
			for (int i = 0; i < nodeList.getLength(); i++) {
				Element elem = (Element) nodeList.item(i);
				Attr attr = (Attr) elem.getAttributes().getNamedItem("ID");
				elem.setIdAttributeNode(attr, true);
			}
		} catch (XPathExpressionException e) {
			return null;
		}

		return doc;
	}

	/**
	 * Converts an XML in Document format in a String
	 *
	 * @param doc
	 * 				The Document object
	 * @param c14n
	 *				If c14n transformation should be applied
	 *
	 * @return the Document object
	 */
	public static String convertDocumentToString(Document doc, Boolean c14n) {
		org.apache.xml.security.Init.init();
		ByteArrayOutputStream baos = new ByteArrayOutputStream();
		if (c14n) {
			XMLUtils.outputDOMc14nWithComments(doc, baos);
		} else {
			XMLUtils.outputDOM(doc, baos);
		}
		return baos.toString();
	}

	/**
	 * Converts an XML in Document format in a String without applying the c14n transformation 
	 *
	 * @param doc
	 * 				The Document object
	 *
	 * @return the Document object
	 */
	public static String convertDocumentToString(Document doc) {
		return convertDocumentToString(doc, false);
	}

	/**
	 * Returns a certificate in String format (adding header & footer if required)
	 *
	 * @param cert
	 * 				A x509 unformatted cert
	 * @param heads
	 *              True if we want to include head and footer
	 *
	 * @return X509Certificate $x509 Formated cert
	 */
	public static String formatCert(String cert, Boolean heads) {
		String x509cert = StringUtils.EMPTY;

		if (cert != null) {		
			x509cert = cert.replace("\\x0D", "").replace("\r", "").replace("\n", "").replace(" ", "");

			if (!StringUtils.isEmpty(x509cert)) {
				x509cert = x509cert.replace("-----BEGINCERTIFICATE-----", "").replace("-----ENDCERTIFICATE-----", "");
			
				if (heads) {
					x509cert = "-----BEGIN CERTIFICATE-----\n" + chunkString(x509cert, 64) + "-----END CERTIFICATE-----";
				}
			}
		}
		return x509cert;
	}

	/**
	 * Returns a private key (adding header & footer if required).
	 *
	 * @param key
	 * 				A private key
	 * @param heads
	 *              True if we want to include head and footer
	 *
	 * @return Formated private key
	 */
	public static String formatPrivateKey(String key, boolean heads) {
		String xKey = StringUtils.EMPTY;

		if (key != null) {
			xKey = key.replace("\\x0D", "").replace("\r", "").replace("\n", "").replace(" ", "");
	
			if (!StringUtils.isEmpty(xKey)) {
				if (xKey.startsWith("-----BEGINPRIVATEKEY-----")) {
					xKey = xKey.replace("-----BEGINPRIVATEKEY-----", "").replace("-----ENDPRIVATEKEY-----", "");
	
					if (heads) {
						xKey = "-----BEGIN PRIVATE KEY-----\n" + chunkString(xKey, 64) + "-----END PRIVATE KEY-----";
					}
				} else {
	
					xKey = xKey.replace("-----BEGINRSAPRIVATEKEY-----", "").replace("-----ENDRSAPRIVATEKEY-----", "");
	
					if (heads) {
						xKey = "-----BEGIN RSA PRIVATE KEY-----\n" + chunkString(xKey, 64) + "-----END RSA PRIVATE KEY-----";
					}
				}
			}
		}
			
		return xKey;
	}	

	/**
	 * chunk a string
	 *
	 * @param str
	 * 				The string to be chunked
	 * @param chunkSize
	 *              The chunk size
	 *
	 * @return the chunked string
	 */
	private static String chunkString(String str, int chunkSize) {
		String newStr = StringUtils.EMPTY;
		int stringLength = str.length();
		for (int i = 0; i < stringLength; i += chunkSize) {
			if (i + chunkSize > stringLength) {
				chunkSize = stringLength - i;
			}
			newStr += str.substring(i, chunkSize + i) + '\n';
		}
		return newStr;
	}

	
	/**
	 * Load X.509 certificate
	 *
	 * @param certString
	 * 				 certificate in string format
	 *
	 * @return Loaded Certificate. X509Certificate object
	 * @throws UnsupportedEncodingException 
	 * @throws CertificateException 
	 *
	 */
	public static X509Certificate loadCert(String certString) throws CertificateException, UnsupportedEncodingException {
		certString = formatCert(certString, true);
		X509Certificate cert;
		
		try {
			cert = (X509Certificate) CertificateFactory.getInstance("X.509").generateCertificate(
				new ByteArrayInputStream(certString.getBytes("utf-8")));
		} catch (IllegalArgumentException e){
			cert = null;
		}
		return cert;
	}

	/**
	 * Load private key
	 * 
	 * @param keyString
	 * 				 private key in string format
	 *
	 * @return Loaded private key. PrivateKey object
	 *
	 * @throws GeneralSecurityException 
	 * @throws IOException 
	 */
	public static PrivateKey loadPrivateKey(String keyString) throws GeneralSecurityException, IOException {
		org.apache.xml.security.Init.init();

		keyString = formatPrivateKey(keyString, false);
		keyString = chunkString(keyString, 64);		
		KeyFactory kf = KeyFactory.getInstance("RSA");
		
		PrivateKey privKey = null;
		try {
			byte[] encoded = Base64.decodeBase64(keyString);
			PKCS8EncodedKeySpec keySpec = new PKCS8EncodedKeySpec(encoded);
			privKey = (PrivateKey) kf.generatePrivate(keySpec);
		}
		catch(Exception e) {
			LOGGER.debug("Private Key not loaded: "+ e.getMessage(), e);
			throw e;
		}

		return privKey;
	}

	/**
	 * Calculates the fingerprint of a x509cert
	 * 
	 * @param x509cert
	 * 				 x509 certificate
	 * @param alg
	 * 				 Digest Algorithm
	 *
	 * @return the formated fingerprint
	 */
	public static String calculateX509Fingerprint(X509Certificate x509cert, String alg) {
		String fingerprint = StringUtils.EMPTY;

		try {
			byte[] dataBytes = x509cert.getEncoded();
			if (alg == null || alg.isEmpty() || alg.equals("SHA-1")|| alg.equals("sha1")) {
				fingerprint = DigestUtils.sha1Hex(dataBytes);
			} else if (alg.equals("SHA-256") || alg .equals("sha256")) {
				fingerprint = DigestUtils.sha256Hex(dataBytes);
			} else if (alg.equals("SHA-384") || alg .equals("sha384")) {
				fingerprint = DigestUtils.sha384Hex(dataBytes);
			} else if (alg.equals("SHA-512") || alg.equals("sha512")) {
				fingerprint = DigestUtils.sha512Hex(dataBytes);
			} else {
				LOGGER.debug("Error executing calculateX509Fingerprint. alg " + alg + " not supported");
			}
		} catch (Exception e) {
			LOGGER.debug("Error executing calculateX509Fingerprint: "+ e.getMessage(), e);
		}
		return fingerprint.toLowerCase();
	}

	/**
	 * Calculates the SHA-1 fingerprint of a x509cert
	 * 
	 * @param x509cert
	 * 				 x509 certificate
	 *
	 * @return the SHA-1 formated fingerprint
	 */
	public static String calculateX509Fingerprint(X509Certificate x509cert) {
		return calculateX509Fingerprint(x509cert, "SHA-1");
	}

	/**
	 * Converts an X509Certificate in a well formated PEM string
	 *
	 * @param certificate
	 * 				 The public certificate
	 *
	 * @return the formated PEM string
	 */
	public static String convertToPem(X509Certificate certificate) {
		String pemCert = "";
		try {
			Base64 encoder = new Base64(64);
			String cert_begin = "-----BEGIN CERTIFICATE-----\n";
			String end_cert = "-----END CERTIFICATE-----";

			byte[] derCert = certificate.getEncoded();
			String pemCertPre = new String(encoder.encode(derCert));
			pemCert = cert_begin + pemCertPre + end_cert;

		} catch (Exception e) {
			LOGGER.debug("Error converting certificate on PEM format: "+ e.getMessage(), e);
		}
		return pemCert;
<<<<<<< HEAD
=======
	}	

	/**
	 * Redirect to location url
	 * 
	 * @param response
	 * 				HttpServletResponse object to be used
	 * @param location
	 * 				target location url
	 * @param parameters
	 * 				GET parameters to be added
	 *
	 * @throws IOException
	 *
	 * @see javax.servlet.http.HttpServletResponse#sendRedirect(String)
	 */
	public static void sendRedirect(HttpServletResponse response, String location, Map<String, String> parameters) throws IOException {
		String target = location;

		if (!parameters.isEmpty()) {
			boolean first = !location.contains("?");
			for (Map.Entry<String, String> parameter : parameters.entrySet())
			{
				if (first) {
					target += "?";
					first = false;
				} else {
					target += "&";
				}
				target += parameter.getKey();
				if (!parameter.getValue().isEmpty()) {
					target += "=" + Util.urlEncoder(parameter.getValue());
				}
			}
		}
		response.sendRedirect(target);
	}

	/**
	 * Redirect to location url
	 * 
	 * @param response
	 * 				HttpServletResponse object to be used
	 * @param location
	 * 				target location url
	 *
	 * @throws IOException
	 *
	 * @see javax.servlet.http.HttpServletResponse#sendRedirect(String)
	 */
	public static void sendRedirect(HttpServletResponse response, String location) throws IOException {
		Map<String, String> parameters  =new HashMap<String, String>();
		sendRedirect(response, location, parameters);
	}
	
	
	/**
	 * Returns the protocol + the current host + the port (if different than
	 * common ports).
	 *
	 * @param request 
	 * 				HttpServletRequest object to be processed
	 *
	 * @return the HOST URL
	 */
	public static String getSelfURLhost(HttpServletRequest request) {
		String hostUrl = StringUtils.EMPTY;
		final int serverPort = request.getServerPort();
		if ((serverPort == 80) || (serverPort == 443) || serverPort == 0) {
			hostUrl = String.format("%s://%s", request.getScheme(), request.getServerName());
		} else {
			hostUrl = String.format("%s://%s:%s", request.getScheme(), request.getServerName(), serverPort);
		}
		return hostUrl;
>>>>>>> 96a2213f
	}

	/**
	 * Loads a resource located at a relative path
	 *
	 * @param relativeResourcePath
	 *				Relative path of the resource
	 *
	 * @return the loaded resource in String format
	 *
	 * @throws IOException
	 */
	public static String getFileAsString(String relativeResourcePath) throws IOException {
		InputStream is = Util.class.getResourceAsStream("/" + relativeResourcePath);
		if (is == null) {
			throw new FileNotFoundException(relativeResourcePath);
		}

		try {
            ByteArrayOutputStream bytes = new ByteArrayOutputStream();
            copyBytes(new BufferedInputStream(is), bytes);

            return bytes.toString("utf-8");
        } finally {
            is.close();
        }
	}

	private static void copyBytes(InputStream is, OutputStream bytes) throws IOException {
		int res = is.read();
		while (res != -1) {
			bytes.write(res);
			res = is.read();
		}
	}

	/**
	 * Returns String Base64 decoded and inflated
	 *
	 * @param input
	 *				String input
	 *
	 * @return the base64 decoded and inflated string
	 */
	public static String base64decodedInflated(String input) {
		// Base64 decoder
		byte[] decoded = Base64.decodeBase64(input);
		
		// Inflater
		try {
			Inflater decompresser = new Inflater(true);
		    decompresser.setInput(decoded);
		    byte[] result = new byte[2048];
		    int resultLength = decompresser.inflate(result);
		    decompresser.end();

		    String inflated =  new String(result, 0, resultLength, "UTF-8");
		    return inflated;
		} catch (Exception e) {
			return new String(decoded);
		}
	}

	/**
	 * Returns String Deflated and base64 encoded
	 *
	 * @param input
	 *				String input
	 *
	 * @return the deflated and base64 encoded string
	 * @throws IOException 
	 */
	public static String deflatedBase64encoded(String input) throws IOException {
		// Deflater
		ByteArrayOutputStream bytesOut = new ByteArrayOutputStream();
		Deflater deflater = new Deflater(Deflater.DEFLATED, true);
		DeflaterOutputStream deflaterStream = new DeflaterOutputStream(bytesOut, deflater);
		deflaterStream.write(input.getBytes(Charset.forName("UTF-8")));
		deflaterStream.finish();
		// Base64 encoder
		return new String(Base64.encodeBase64(bytesOut.toByteArray()));
	}

	/**
	 * Returns String base64 encoded
	 *
	 * @param input
	 *				Stream input
	 *
	 * @return the base64 encoded string
	 */
	public static String base64encoder(byte [] input) {
		return new String(Base64.encodeBase64(input));
	}

	/**
	 * Returns String base64 encoded
	 *
	 * @param input
	 * 				 String input
	 *
	 * @return the base64 encoded string
	 */
	public static String base64encoder(String input) {		
		return base64encoder(input.getBytes());
	}

	/**
	 * Returns String base64 decoded
	 *
	 * @param input
	 * 				 Stream input
	 *
	 * @return the base64 decoded bytes
	 */
	public static byte[] base64decoder(byte [] input) {		
		return Base64.decodeBase64(input);
	}

	/**
	 * Returns String base64 decoded
	 *
	 * @param input
	 * 				 String input
	 *
	 * @return the base64 decoded bytes
	 */
	public static byte[] base64decoder(String input) {		
		return base64decoder(input.getBytes());
	}

	/**
	 * Returns String URL encoded
	 *
	 * @param input
	 * 				 String input
	 *
	 * @return the URL encoded string
	 */
	public static String urlEncoder(String input) {
		if (input != null) {
			try {
				return URLEncoder.encode(input, "UTF-8");
			} catch (UnsupportedEncodingException e) {
				LOGGER.error("URL encoder error.", e);
				throw new IllegalArgumentException();
			}
		} else {
			return null;
		}
	}

	/**
	 * Returns String URL decoded
	 *
	 * @param input
	 * 				 URL encoded input
	 *
	 * @return the URL decoded string
	 */
	public static String urlDecoder(String input) {
		if (input != null) {
			try {
				return URLDecoder.decode(input, "UTF-8");
			} catch (UnsupportedEncodingException e) {
				LOGGER.error("URL decoder error.", e);
				throw new IllegalArgumentException();
			}
		} else {
			return null;
		}
	}

	/**
	 * Generates a signature from a string
	 *
	 * @param text
	 * 				 The string we should sign
	 * @param key
	 * 				 The private key to sign the string
	 * @param signAlgorithm
	 * 				 Signature algorithm method
	 *
	 * @return the signature
	 * 
	 * @throws NoSuchAlgorithmException
	 * @throws InvalidKeyException
	 * @throws SignatureException
	 */
	public static byte[] sign(String text, PrivateKey key, String signAlgorithm) throws NoSuchAlgorithmException, InvalidKeyException, SignatureException {
		org.apache.xml.security.Init.init();

        if (signAlgorithm == null) {
        	signAlgorithm = Constants.RSA_SHA1;
        }

        Signature instance = Signature.getInstance(signatureAlgConversion(signAlgorithm));
        instance.initSign(key);
        instance.update(text.getBytes());
        byte[] signature = instance.sign();

        return signature;
	}

	/**
	 * Converts Signature algorithm method name
	 *
	 * @param sign
	 * 				 signature algorithm method
	 *
	 * @return the converted signature name
	 */
	public static String signatureAlgConversion(String sign) {
		String convertedSignatureAlg = "";

		if (sign == null) {
			convertedSignatureAlg = "SHA1withRSA";
		} else if (sign.equals(Constants.DSA_SHA1)) {
			convertedSignatureAlg = "SHA1withDSA";
		} else if (sign.equals(Constants.RSA_SHA256)) {
			convertedSignatureAlg = "SHA256withRSA";
		} else if (sign.equals(Constants.RSA_SHA384)) {
			convertedSignatureAlg = "SHA384withRSA";
		} else if (sign.equals(Constants.RSA_SHA512)) {
			convertedSignatureAlg = "SHA512withRSA";
		} else {			
			convertedSignatureAlg = "SHA1withRSA";
		}

		return convertedSignatureAlg;
	}

    /**
     * Validate signature (Message or Assertion).
     *
     * @param doc
     *               The document we should validate
     * @param cert
     *               The public certificate
     * @param fingerprint
     *               The fingerprint of the public certificate
     * @param alg
     *               The signature algorithm method
     *
     * @return True if the sign is valid, false otherwise.
     */
    public static Boolean validateSign(Document doc, X509Certificate cert, String fingerprint, String alg) {
        NodeList signNodesToValidate;
		try {
			signNodesToValidate = query(doc, "/samlp:Response/ds:Signature");
			if (signNodesToValidate.getLength() == 0) {
				signNodesToValidate = query(doc, "/samlp:Response/saml:Assertion/ds:Signature");
			}

			if (signNodesToValidate.getLength() == 1) {
				return validateSignNode(signNodesToValidate.item(0), cert, fingerprint, alg);
			}
		} catch (XPathExpressionException e) {}
		return false;
    }

    /**
     * Validate signature (Metadata).
     *
     * @param doc
     *               The document we should validate
     * @param cert
     *               The public certificate
     * @param fingerprint
     *               The fingerprint of the public certificate
     * @param alg
     *               The signature algorithm method
     *
     * @return True if the sign is valid, false otherwise.
     */
    public static Boolean validateMetadataSign(Document doc, X509Certificate cert, String fingerprint, String alg) {
        NodeList signNodesToValidate;
		try {
			signNodesToValidate = query(doc, "/md:EntitiesDescriptor/ds:Signature");

			if (signNodesToValidate.getLength() == 0) {
				signNodesToValidate = query(doc, "/md:EntityDescriptor/ds:Signature");
				
				if (signNodesToValidate.getLength() == 0) {
					signNodesToValidate = query(doc, "/md:EntityDescriptor/md:SPSSODescriptor/ds:Signature|/md:EntityDescriptor/IDPSSODescriptor/ds:Signature");
				}
			}

			if (signNodesToValidate.getLength() > 0) {
				for (int i = 0; i < signNodesToValidate.getLength(); i++) {
					Node signNode =  signNodesToValidate.item(0);
					if (!validateSignNode(signNode, cert, fingerprint, alg)) {
						return false;
					}
				}
				return true;
			}
		} catch (XPathExpressionException e) {
			String er = e.getMessage(); 
		}
		return false;
    }
    
	/**
	 * Validate signature of the Node.
	 *
	 * @param signNode
	 * 				 The document we should validate
	 * @param cert
	 * 				 The public certificate
	 * @param fingerprint
	 * 				 The fingerprint of the public certificate
	 * @param alg
	 * 				 The signature algorithm method
	 *
	 * @return True if the sign is valid, false otherwise.
	 */
	public static Boolean validateSignNode(Node signNode, X509Certificate cert, String fingerprint, String alg) {
		Boolean res = false;
		try {
			org.apache.xml.security.Init.init();

			Element sigElement = (Element) signNode;
			XMLSignature signature = new XMLSignature(sigElement, "");

			if (cert != null) {
				res = signature.checkSignatureValue(cert);
			} else {
				KeyInfo keyInfo = signature.getKeyInfo();
				if (keyInfo != null && keyInfo.containsX509Data()) {
					X509Certificate providedCert = keyInfo.getX509Certificate();
					if (fingerprint.equals(calculateX509Fingerprint(providedCert, alg))) {						
						res = signature.checkSignatureValue(providedCert);
					}
				}
			}
		} catch (Exception e) {
			LOGGER.debug("Error executing validateSignNode: " + e.getMessage(), e);
		}
		return res;
	}

	/**
	 * Decrypt an encrypted element.
	 *
	 * @param encryptedDataElement
	 * 				 The encrypted element.
	 * @param inputKey
	 * 				 The private key to decrypt.
	 */
	public static void decryptElement(Element encryptedDataElement, PrivateKey inputKey) {
		try {
			org.apache.xml.security.Init.init();

			XMLCipher xmlCipher = XMLCipher.getInstance();
			xmlCipher.init(XMLCipher.DECRYPT_MODE, null);
			xmlCipher.setKEK(inputKey);
			xmlCipher.doFinal(encryptedDataElement.getOwnerDocument(), encryptedDataElement, false);
		} catch (Exception e) {
			LOGGER.debug("Error executing decryption: " + e.getMessage(), e);
		}
	}

	/**
	 * Clone a Document object.
	 *
	 * @param source
	 * 				 The Document object to be cloned.
	 *
 	 * @return the clone of the Document object
 	 *
	 * @throws ParserConfigurationException 
	 */
	public static Document copyDocument(Document source) throws ParserConfigurationException
	{
		DocumentBuilderFactory dbf = DocumentBuilderFactory.newInstance();
	  	dbf.setNamespaceAware(true);
        DocumentBuilder db = dbf.newDocumentBuilder();

        Node originalRoot = source.getDocumentElement();

        Document copiedDocument = db.newDocument();
        Node copiedRoot = copiedDocument.importNode(originalRoot, true);
        copiedDocument.appendChild(copiedRoot);
        
        return copiedDocument;
	}

	/**
	 * Signs the Document using the specified signature algorithm with the private key and the public certificate.
	 *
	 * @param document
	 * 				 The document to be signed
	 * @param key
	 * 				 The private key
	 * @param certificate
	 * 				 The public certificate
	 * @param signAlgorithm
	 * 				 Signature Algorithm
	 * 
	 * @return the signed document in string format
	 * 
	 * @throws XMLSecurityException
	 * @throws XPathExpressionException
	 */
	public static String addSign(Document document, PrivateKey key, X509Certificate certificate, String signAlgorithm) throws XMLSecurityException, XPathExpressionException {
		org.apache.xml.security.Init.init();

		// Check arguments.
		if (document == null) {
			throw new IllegalArgumentException("Provided document was null");
		}

		if (document.getDocumentElement() == null) {
			throw new IllegalArgumentException("The Xml Document has no root element.");
		}

		if (key == null) {
			throw new IllegalArgumentException("Provided key was null");
		}
		
		if (certificate == null) {
			throw new IllegalArgumentException("Provided certificate was null");
		}

		if (signAlgorithm == null || signAlgorithm.isEmpty()) {
			signAlgorithm = Constants.RSA_SHA1;
		}

		// document.normalizeDocument();

		String c14nMethod = Constants.C14N_WC;

		// Signature object
		XMLSignature sig = new XMLSignature(document, null, signAlgorithm, c14nMethod);

		// Including the signature into the document before sign, because
		// this is an envelop signature
		Element root = document.getDocumentElement();
		document.setXmlStandalone(false);		

		// If Issuer, locate Signature after Issuer, Otherwise as first child.
		NodeList issuerNodes = Util.query(document, "//saml:Issuer", null);
		if (issuerNodes.getLength() > 0) {
			Node issuer =  issuerNodes.item(0);
			root.insertBefore(sig.getElement(), issuer.getNextSibling());
		} else {
			root.insertBefore(sig.getElement(), root.getFirstChild());
		}

		String id = root.getAttribute("ID");

		String reference = id;
		if (!id.isEmpty()) {
			root.setIdAttributeNS(null, "ID", true);
			reference = "#" + id;
		}

		// Create the transform for the document
		Transforms transforms = new Transforms(document);
		transforms.addTransform(Constants.ENVSIG);
		//transforms.addTransform(Transforms.TRANSFORM_C14N_OMIT_COMMENTS);
		transforms.addTransform(c14nMethod);
		sig.addDocument(reference, transforms, Constants.SHA1);

		// Add the certification info
		sig.addKeyInfo(certificate);			

		// Sign the document
		sig.sign(key);

		return convertDocumentToString(document, true);
	}

	/**
	 * Signs a Node using the specified signature algorithm with the private key and the public certificate.
	 *
	 * @param node
	 * 				 The Node to be signed
	 * @param key
	 * 				 The private key
	 * @param certificate
	 * 				 The public certificate
	 * @param signAlgorithm
	 * 				 Signature Algorithm
	 * 
	 * @return the signed document in string format
	 *
	 * @throws ParserConfigurationException
	 * @throws XMLSecurityException
	 * @throws XPathExpressionException
	 */
	public static String addSign(Node node, PrivateKey key, X509Certificate certificate, String signAlgorithm) throws ParserConfigurationException, XPathExpressionException, XMLSecurityException {
		// Check arguments.
		if (node == null) {
			throw new IllegalArgumentException("Provided node was null");
		}

		DocumentBuilderFactory dbf = DocumentBuilderFactory.newInstance();
	  	dbf.setNamespaceAware(true);
		Document doc = dbf.newDocumentBuilder().newDocument();
		Node newNode = doc.importNode(node, true);
		doc.appendChild(newNode);

		return addSign(doc, key, certificate, signAlgorithm);
	}	
	
	/**
	 * Validates signed binary data (Used to validate GET Signature).
	 *
	 * @param signedQuery
	 * 				 The element we should validate
	 * @param signature
	 * 				 The signature that will be validate
	 * @param cert
	 * 				 The public certificate
	 * @param signAlg
	 * 				 Signature Algorithm
	 * 
	 * @return the signed document in string format
	 *
	 * @throws NoSuchAlgorithmException
	 * @throws NoSuchProviderException 
	 * @throws InvalidKeyException 
	 * @throws SignatureException 
	 */
	public static Boolean validateBinarySignature(String signedQuery, byte[] signature, X509Certificate cert, String signAlg) throws NoSuchAlgorithmException, NoSuchProviderException, InvalidKeyException, SignatureException {
		Boolean valid = false;
		try {
			org.apache.xml.security.Init.init();

			String convertedSigAlg = signatureAlgConversion(signAlg);

			Signature sig = Signature.getInstance(convertedSigAlg); //, provider);
			sig.initVerify(cert.getPublicKey());
			sig.update(signedQuery.getBytes());
			
			valid = sig.verify(signature);
		} catch (Exception e) {
			LOGGER.debug("Error executing validateSign: " + e.getMessage(), e);
		}
		return valid;
	}

	/**
	 * Generates a nameID.
	 *
	 * @param value
	 * 				 The value
	 * @param spnq
	 * 				 SP Name Qualifier
	 * @param format
	 * 				 SP Format
	 * @param cert
	 * 				 IdP Public certificate to encrypt the nameID
	 *
	 * @return Xml contained in the document.
	 */
	public static String generateNameId(String value, String spnq, String format, X509Certificate cert) {
		String res = null;
		try {
		  	DocumentBuilderFactory dbf = DocumentBuilderFactory.newInstance();
		  	dbf.setNamespaceAware(true);
			Document doc = dbf.newDocumentBuilder().newDocument();
			Element nameId = doc.createElement("saml:NameID");
			if (spnq != null && !spnq.isEmpty()) {
				nameId.setAttribute("SPNameQualifier", spnq);
			}
			if (format != null && !format.isEmpty()) {
			nameId.setAttribute("Format", format);
			}
			nameId.appendChild(doc.createTextNode(value));
			doc.appendChild(nameId);

			if (cert != null) {
				// We generate a symmetric key
				Key symmetricKey = generateSymmetricKey();

				// cipher for encrypt the data
				XMLCipher xmlCipher = XMLCipher.getInstance(Constants.AES128_CBC);
				xmlCipher.init(XMLCipher.ENCRYPT_MODE, symmetricKey);

				// cipher for encrypt the symmetric key
				XMLCipher keyCipher = XMLCipher.getInstance(Constants.RSA_1_5);
				keyCipher.init(XMLCipher.WRAP_MODE, cert.getPublicKey());

				// encrypt the symmetric key
				EncryptedKey encryptedKey = keyCipher.encryptKey(doc, symmetricKey);				

				// Add keyinfo inside the encrypted data
				EncryptedData encryptedData = xmlCipher.getEncryptedData();
				KeyInfo keyInfo = new KeyInfo(doc);
				keyInfo.add(encryptedKey);
				encryptedData.setKeyInfo(keyInfo);

				// Encrypt the actual data
				xmlCipher.doFinal(doc, nameId, false);

				// Building the result
				res = "<saml:EncryptedID>" + convertDocumentToString(doc) + "</saml:EncryptedID>";
			} else {
				res = convertDocumentToString(doc);
			}
		} catch (Exception e) {
			LOGGER.error("Error executing generateNameId: " + e.getMessage(), e);
		}
		return res;
	}

	/**
	 * Generates a nameID.
	 *
	 * @param value
	 * 				 The value
	 * @param spnq
	 * 				 SP Name Qualifier
	 * @param format
	 * 				 SP Format
	 *
	 * @return Xml contained in the document.
	 */
	public static String generateNameId(String value, String spnq, String format) {
		return generateNameId(value, spnq, format, null);
	}
	
	/**
	 * Method to generate a symmetric key for encryption
	 * 
	 * @return the symmetric key
	 *
	 * @throws Exception
	 */
	private static SecretKey generateSymmetricKey() throws Exception {
		KeyGenerator keyGenerator = KeyGenerator.getInstance("AES");
		keyGenerator.init(128);
		return keyGenerator.generateKey();
	}

	/**
	 * Generates a unique string (used for example as ID of assertions)
	 *
	 * @return A unique string
	 */
	public static String generateUniqueID() {
		return UNIQUE_ID_PREFIX + UUID.randomUUID();
	}

	/**
	 * Interprets a ISO8601 duration value relative to a current time timestamp.
	 *
	 * @param duration
	 *            The duration, as a string.
	 *
	 * @return int The new timestamp, after the duration is applied.
	 *
	 * @throws IllegalArgumentException
	 */
	public static long parseDuration(String duration) throws IllegalArgumentException {
		TimeZone timeZone = DateTimeZone.UTC.toTimeZone();
		return parseDuration(duration, Calendar.getInstance(timeZone).getTimeInMillis() / 1000);
	}

	/**
	 * Interprets a ISO8601 duration value relative to a given timestamp.
	 *
	 * @param durationString
	 * 				 The duration, as a string.
	 * @param timestamp 
	 *               The unix timestamp we should apply the duration to.
	 *
	 * @return the new timestamp, after the duration is applied In Seconds.
	 *
	 * @throws IllegalArgumentException
	 */
	public static long parseDuration(String durationString, long timestamp) throws IllegalArgumentException {
		boolean haveMinus = false;
	
		if (durationString.startsWith("-")) {
			durationString = durationString.substring(1);
			haveMinus = true;
		}

		PeriodFormatter periodFormatter = ISOPeriodFormat.standard().withLocale(new Locale("UTC"));
		Period period = periodFormatter.parsePeriod(durationString);

		DateTime dt = new DateTime(timestamp * 1000, DateTimeZone.UTC);

		DateTime result = null;
		if (haveMinus) {
			result = dt.minus(period);
		} else {
			result = dt.plus(period);
		}
		return result.getMillis() / 1000;
	}
	  
	/**
	 * @return the unix timestamp that matches the current time.
	 */
	public static Long getCurrentTimeStamp() {
		DateTime currentDate = new DateTime(DateTimeZone.UTC);
		return currentDate.getMillis() / 1000;
	}

	/**
	 * Compare 2 dates and return the the earliest
	 *
	 * @param cacheDuration
	 * 				 The duration, as a string.
	 * @param validUntil
	 * 				 The valid until date, as a string
	 *
	 * @return the expiration time (timestamp format).
	 */
	public static long getExpireTime(String cacheDuration, String validUntil) {
		long expireTime = 0;
		try {
			if (cacheDuration != null && !StringUtils.isEmpty(cacheDuration)) {
				expireTime = parseDuration(cacheDuration);
			}
	
			if (validUntil != null && !StringUtils.isEmpty(validUntil)) {
				DateTime dt = Util.parseDateTime(validUntil);
				long validUntilTimeInt = dt.getMillis() / 1000;
				if (expireTime == 0 || expireTime > validUntilTimeInt) {
					expireTime = validUntilTimeInt;
				}
			}
		} catch (Exception e) {
			LOGGER.error("Error executing getExpireTime: " + e.getMessage(), e);
		}
		return expireTime;
	}

	/**
	 * Compare 2 dates and return the the earliest
	 *
	 * @param cacheDuration
	 * 				 The duration, as a string.
	 * @param validUntil
	 * 				 The valid until date, as a timestamp
	 *
	 * @return the expiration time (timestamp format).
	 */
	public static long getExpireTime(String cacheDuration, long validUntil) {
		long expireTime = 0;
		try {
			if (cacheDuration != null && !StringUtils.isEmpty(cacheDuration)) {
				expireTime = parseDuration(cacheDuration);
			}	
			
			if (expireTime == 0 || expireTime > validUntil) {
				expireTime = validUntil;
			}
		} catch (Exception e) {
			LOGGER.error("Error executing getExpireTime: " + e.getMessage(), e);
		}
		return expireTime;
	}
	
	/**
	 * Create string form time In Millis with format yyyy-MM-ddTHH:mm:ssZ
	 *
	 * @param timeInMillis
	 *
	 * @return string with format yyyy-MM-ddTHH:mm:ssZ
	 */
	public static String formatDateTime(long timeInMillis) {
		return DATE_TIME_FORMAT.print(timeInMillis);
	}

	/**
	 * Create string form time In Millis with format yyyy-MM-ddTHH:mm:ssZ
	 *
	 * @param timeInMillis
	 * @param millis
	 *
	 * @return string with format yyyy-MM-ddTHH:mm:ssZ
	 */
	public static String formatDateTime(long timeInMillis, boolean millis) {
		if (millis) {
			return DATE_TIME_FORMAT_MILLS.print(timeInMillis);
		} else {
			return formatDateTime(timeInMillis);
		}
	}

	/**
	 * Create calendar form string with format yyyy-MM-ddTHH:mm:ssZ // yyyy-MM-ddTHH:mm:ss.SSSZ
	 *
	 * @param dateTime
	 * 				 string with format yyyy-MM-ddTHH:mm:ssZ // yyyy-MM-ddTHH:mm:ss.SSSZ
	 *
	 * @return datetime
	 */
	public static DateTime parseDateTime(String dateTime) {
		
		DateTime parsedData = null;
		try {
			parsedData = DATE_TIME_FORMAT.parseDateTime(dateTime);
		} catch(Exception e) {
			return DATE_TIME_FORMAT_MILLS.parseDateTime(dateTime);
		}
		return parsedData;
	}

}<|MERGE_RESOLUTION|>--- conflicted
+++ resolved
@@ -551,8 +551,6 @@
 			LOGGER.debug("Error converting certificate on PEM format: "+ e.getMessage(), e);
 		}
 		return pemCert;
-<<<<<<< HEAD
-=======
 	}	
 
 	/**
@@ -627,7 +625,6 @@
 			hostUrl = String.format("%s://%s:%s", request.getScheme(), request.getServerName(), serverPort);
 		}
 		return hostUrl;
->>>>>>> 96a2213f
 	}
 
 	/**
